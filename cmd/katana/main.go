--- conflicted
+++ resolved
@@ -66,12 +66,8 @@
 	)
 
 	flagSet.CreateGroup("config", "Configuration",
-<<<<<<< HEAD
+		flagSet.StringSliceVarP(&options.Resolvers, "resolvers", "r", nil, "list of custom resolver (file or comma separated)", goflags.FileCommaSeparatedStringSliceOptions),
 		flagSet.IntVarP(&options.MaxDepth, "depth", "d", 3, "maximum depth to crawl"),
-=======
-		flagSet.StringSliceVarP(&options.Resolvers, "resolvers", "r", nil, "list of custom resolver (file or comma separated)", goflags.FileCommaSeparatedStringSliceOptions),
-		flagSet.IntVarP(&options.MaxDepth, "depth", "d", 2, "maximum depth to crawl"),
->>>>>>> e518dd25
 		flagSet.BoolVarP(&options.ScrapeJSResponses, "js-crawl", "jc", false, "enable endpoint parsing / crawling in javascript file"),
 		flagSet.IntVarP(&options.CrawlDuration, "crawl-duration", "ct", 0, "maximum duration to crawl the target for"),
 		flagSet.StringVarP(&options.KnownFiles, "known-files", "kf", "", "enable crawling of known files (all,robotstxt,sitemapxml)"),
